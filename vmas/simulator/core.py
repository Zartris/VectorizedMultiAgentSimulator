--- conflicted
+++ resolved
@@ -65,11 +65,7 @@
     def device(self, device: torch.device):
         self._device = device
 
-<<<<<<< HEAD
-    def _check_batch_index(self, batch_index: typing.Union[int, list, Tensor]):
-=======
     def _check_batch_index(self, batch_index: Union[int, list, Tensor]):
->>>>>>> ea20b0e9
         if batch_index is not None:
             if isinstance(batch_index, list):
                 for b in batch_index:
@@ -134,7 +130,7 @@
         return anchor[X] * self.length / 2, anchor[Y] * self.width / 2
 
     def moment_of_inertia(self, mass: float):
-        return (1 / 12) * mass * (self.length ** 2 + self.width ** 2)
+        return (1 / 12) * mass * (self.length**2 + self.width**2)
 
     def circumscribed_radius(self):
         return math.sqrt((self.length / 2) ** 2 + (self.width / 2) ** 2)
@@ -171,7 +167,7 @@
         return tuple(delta.tolist())
 
     def moment_of_inertia(self, mass: float):
-        return (1 / 2) * mass * self.radius ** 2
+        return (1 / 2) * mass * self.radius**2
 
     def circumscribed_radius(self):
         return self.radius
@@ -198,7 +194,7 @@
         return self._width
 
     def moment_of_inertia(self, mass: float):
-        return (1 / 12) * mass * (self.length ** 2)
+        return (1 / 12) * mass * (self.length**2)
 
     def circumscribed_radius(self):
         return self.length / 2
@@ -235,14 +231,14 @@
     @pos.setter
     def pos(self, pos: Tensor):
         assert (
-                self._batch_dim is not None and self._device is not None
+            self._batch_dim is not None and self._device is not None
         ), "First add an entity to the world before setting its state"
         assert (
-                pos.shape[0] == self._batch_dim
+            pos.shape[0] == self._batch_dim
         ), f"Internal state must match batch dim, got {pos.shape[0]}, expected {self._batch_dim}"
         if self._vel is not None:
             assert (
-                    pos.shape == self._vel.shape
+                pos.shape == self._vel.shape
             ), f"Position shape must match velocity shape, got {pos.shape} expected {self._vel.shape}"
 
         self._pos = pos.to(self._device)
@@ -254,14 +250,14 @@
     @vel.setter
     def vel(self, vel: Tensor):
         assert (
-                self._batch_dim is not None and self._device is not None
+            self._batch_dim is not None and self._device is not None
         ), "First add an entity to the world before setting its state"
         assert (
-                vel.shape[0] == self._batch_dim
+            vel.shape[0] == self._batch_dim
         ), f"Internal state must match batch dim, got {vel.shape[0]}, expected {self._batch_dim}"
         if self._pos is not None:
             assert (
-                    vel.shape == self._pos.shape
+                vel.shape == self._pos.shape
             ), f"Velocity shape must match position shape, got {vel.shape} expected {self._pos.shape}"
 
         self._vel = vel.to(self._device)
@@ -273,10 +269,10 @@
     @ang_vel.setter
     def ang_vel(self, ang_vel: Tensor):
         assert (
-                self._batch_dim is not None and self._device is not None
+            self._batch_dim is not None and self._device is not None
         ), "First add an entity to the world before setting its state"
         assert (
-                ang_vel.shape[0] == self._batch_dim
+            ang_vel.shape[0] == self._batch_dim
         ), f"Internal state must match batch dim, got {ang_vel.shape[0]}, expected {self._batch_dim}"
 
         self._ang_vel = ang_vel.to(self._device)
@@ -288,10 +284,10 @@
     @rot.setter
     def rot(self, rot: Tensor):
         assert (
-                self._batch_dim is not None and self._device is not None
+            self._batch_dim is not None and self._device is not None
         ), "First add an entity to the world before setting its state"
         assert (
-                rot.shape[0] == self._batch_dim
+            rot.shape[0] == self._batch_dim
         ), f"Internal state must match batch dim, got {rot.shape[0]}, expected {self._batch_dim}"
 
         self._rot = rot.to(self._device)
@@ -321,7 +317,7 @@
 
 class AgentState(EntityState):
     def __init__(
-            self,
+        self,
     ):
         super().__init__()
         # communication utterance
@@ -334,10 +330,10 @@
     @c.setter
     def c(self, c: Tensor):
         assert (
-                self._batch_dim is not None and self._device is not None
+            self._batch_dim is not None and self._device is not None
         ), "First add an entity to the world before setting its state"
         assert (
-                c.shape[0] == self._batch_dim
+            c.shape[0] == self._batch_dim
         ), f"Internal state must match batch dim, got {c.shape[0]}, expected {self._batch_dim}"
 
         self._c = c.to(self._device)
@@ -676,11 +672,7 @@
         self._set_state_property(EntityState.ang_vel, self.state, ang_vel, batch_index)
 
     def _set_state_property(
-<<<<<<< HEAD
-            self, prop, entity: EntityState, new: Tensor, batch_index: int
-=======
             self, prop, entity: EntityState, new: Tensor, batch_index: Union[int, list, Tensor]
->>>>>>> ea20b0e9
     ):
         assert (
                 self.batch_dim is not None
@@ -1078,10 +1070,6 @@
         # Map to save entity indexes
         self.entity_index_map = {}
         self.sim_time = torch.zeros(self._batch_dim)
-<<<<<<< HEAD
-
-=======
->>>>>>> ea20b0e9
 
     def add_agent(self, agent: Agent):
         """Only way to add agents to the world"""
@@ -1130,28 +1118,6 @@
                     for e in self.entities:
                         e._reset(ei)
                     self.sim_time[ei] = 0.0
-
-    # def reset(self, env_index: typing.Union[int, list, Tensor]):
-    #     if isinstance(env_index, int):
-    #         for e in self.entities:
-    #             e._reset(env_index)
-    #         self.sim_time[env_index] = 0.0
-    #
-    #     elif isinstance(env_index, list):
-    #         for ei in env_index:
-    #             for e in self.entities:
-    #                 e._reset(ei)
-    #             self.sim_time[ei] = 0.0
-    #
-    #     elif isinstance(env_index, Tensor):
-    #         if env_index.nelement() == 1:
-    #             self.reset(env_index.item())
-    #         else:
-    #             for ei in range(env_index.shape[0]):
-    #                 for e in self.entities:
-    #                     e._reset(ei)
-    #                 self.sim_time[ei] = 0.0
-
 
     @property
     def agents(self) -> List[Agent]:
