--- conflicted
+++ resolved
@@ -130,16 +130,12 @@
 
 
 def x_to_rgb_colormap(
-<<<<<<< HEAD
-        x: np.ndarray, low: float = None, high: float = None, alpha: float = 1.0
-=======
     x: np.ndarray,
     low: float = None,
     high: float = None,
     alpha: float = 1.0,
     cmap_name: str = "viridis",
     cmap_res: int = 10,
->>>>>>> 8dba87bd
 ):
     colormap = cm.get_cmap(cmap_name, cmap_res)(range(cmap_res))[:, :-1]
     if low is None:
@@ -198,13 +194,8 @@
     @staticmethod
     def cross(vector_a: Tensor, vector_b: Tensor):
         return (
-<<<<<<< HEAD
-                vector_a[:, X] * vector_b[:, Y] - vector_a[:, Y] * vector_b[:, X]
-        ).unsqueeze(1)
-=======
             vector_a[..., X] * vector_b[..., Y] - vector_a[..., Y] * vector_b[..., X]
         ).unsqueeze(-1)
->>>>>>> 8dba87bd
 
     @staticmethod
     def compute_torque(f: Tensor, r: Tensor) -> Tensor:
