--- conflicted
+++ resolved
@@ -268,21 +268,14 @@
         min_dist_between_entities: float,
         x_bounds: Tuple[int, int],
         y_bounds: Tuple[int, int],
-<<<<<<< HEAD
+        disable_warn: bool = False,
         max_tries=10_000,  # prevent ever-lasting loop if world is too tight
-=======
-        disable_warn: bool = False,
->>>>>>> fe9c3b90
     ):
         batch_size = world.batch_dim if env_index is None else 1
 
         pos = None
-<<<<<<< HEAD
+        tries = 0
         while max_tries > 0:
-=======
-        tries = 0
-        while True:
->>>>>>> fe9c3b90
             proposed_pos = torch.cat(
                 [
                     torch.empty(
@@ -309,19 +302,9 @@
                 pos[overlaps] = proposed_pos[overlaps]
             else:
                 break
-<<<<<<< HEAD
             max_tries -= 1
         if max_tries == 0:
             raise Exception("Could not find a valid position for the entity.")
-=======
-            tries += 1
-            if tries > 50_000 and not disable_warn:
-                warnings.warn(
-                    "It is taking many iterations to spawn the entity, make sure the bounds or "
-                    "the min_dist_between_entities are not too tight to fit all entities."
-                    "You can disable this warning by setting disable_warn=True"
-                )
->>>>>>> fe9c3b90
         return pos
 
     @staticmethod
