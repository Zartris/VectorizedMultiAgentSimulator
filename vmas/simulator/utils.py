--- conflicted
+++ resolved
@@ -33,22 +33,6 @@
 
 DEVICE_TYPING = Union[torch.device, str, int]
 
-<<<<<<< HEAD
-VIRIDIS_CMAP = np.array(
-    [
-        [0.267004, 0.004874, 0.329415],
-        [0.278826, 0.17549, 0.483397],
-        [0.229739, 0.322361, 0.545706],
-        [0.172719, 0.448791, 0.557885],
-        [0.127568, 0.566949, 0.550556],
-        [0.157851, 0.683765, 0.501686],
-        [0.369214, 0.788888, 0.382914],
-        [0.678489, 0.863742, 0.189503],
-    ]
-)
-
-=======
->>>>>>> ea20b0e9
 AGENT_OBS_TYPE = Union[Tensor, Dict[str, Tensor]]
 AGENT_INFO_TYPE = Dict[str, Tensor]
 AGENT_REWARD_TYPE = Tensor
@@ -154,7 +138,6 @@
         cmap_res: int = 10,
 ):
     colormap = cm.get_cmap(cmap_name, cmap_res)(range(cmap_res))[:, :-1]
-    # res = VIRIDIS_CMAP.shape[0]
     if low is None:
         low = np.min(x)
     if high is None:
@@ -242,11 +225,7 @@
     def spawn_entities_randomly(
             entities,
             world,
-<<<<<<< HEAD
-            env_index: int,
-=======
             env_index: Union[int, list, Tensor],
->>>>>>> ea20b0e9
             min_dist_between_entities: float,
             x_bounds: Tuple[int, int],
             y_bounds: Tuple[int, int],
@@ -275,19 +254,12 @@
     @staticmethod
     def find_random_pos_for_entity(
             occupied_positions: Union[torch.Tensor, None],
-<<<<<<< HEAD
-            env_index: int,
-=======
             env_index: Union[int, list, Tensor],
->>>>>>> ea20b0e9
             world,
             min_dist_between_entities: float,
             x_bounds: Tuple[int, int],
             y_bounds: Tuple[int, int],
-<<<<<<< HEAD
-=======
             num_tries: int = 100,
->>>>>>> ea20b0e9
     ):
         batch_size = world.batch_dim if env_index is None else len(env_index)
         pos = None
@@ -314,8 +286,6 @@
             if pos is None:
                 pos = proposed_pos
             if occupied_positions is None or occupied_positions.shape[1] == 0:
-<<<<<<< HEAD
-=======
                 break
 
             dist = torch.cdist(occupied_positions, pos)
@@ -432,7 +402,6 @@
             if pos is None:
                 pos = proposed_pos
             if occupied_positions is None or occupied_positions.shape[1] == 0:
->>>>>>> ea20b0e9
                 break
 
             dist = torch.cdist(occupied_positions, pos)
@@ -441,119 +410,6 @@
                 pos[overlaps] = proposed_pos[overlaps]
             else:
                 break
-<<<<<<< HEAD
-        return pos
-
-    @staticmethod
-    def format_obs(obs, index: int = None):
-        if index is not None:
-            if isinstance(obs, Tensor):
-                return list(np.around(obs[index].cpu().tolist(), decimals=2))
-            elif isinstance(obs, Dict):
-                return {key: ScenarioUtils.format_obs(value, index) for key, value in obs.items()}
-            else:
-                raise NotImplementedError(f"Invalid type of observation {obs}")
-        else:
-            if isinstance(obs, Tensor):
-                return list(np.around(obs.cpu().tolist(), decimals=2))
-            elif isinstance(obs, Dict):
-                return {key: ScenarioUtils.format_obs(value) for key, value in obs.items()}
-            else:
-                raise NotImplementedError(f"Invalid type of observation {obs}")
-
-    @staticmethod
-    def create_distance_field_torch(occupied_positions, x_bounds, y_bounds, resolution=100):
-        """
-        Create a distance field using PyTorch.
-        :param occupied_positions: Tensor of positions [N, 2].
-        :param x_bounds: Tuple (min_x, max_x).
-        :param y_bounds: Tuple (min_y, max_y).
-        :param resolution: Resolution of the grid.
-        """
-        # Create a grid of points
-        device = occupied_positions.device
-        x = torch.linspace(x_bounds[0], x_bounds[1], resolution, device=device)
-        y = torch.linspace(y_bounds[0], y_bounds[1], resolution, device=device)
-        xx, yy = torch.meshgrid(x, y)
-        grid_points = torch.stack((xx.flatten(), yy.flatten()), dim=1)
-        index_grid = grid_points.view(resolution, resolution, 2)
-
-        # Calculate distance to the nearest occupied position
-        distances = torch.cdist(grid_points, occupied_positions).min(dim=1).values
-        distance_grid = distances.view(resolution, resolution)
-
-        # distance_test = torch.zeros((resolution, resolution), device=device)
-        # for i in range(resolution):
-        #     for j in range(resolution):
-        #         distance_test[i, j] = torch.cdist(grid_p[i, j].unsqueeze(0), occupied_positions).min(dim=1).values
-        # not_close = torch.where(torch.logical_not(torch.isclose(distance_grid, distance_test)))
-        # values = distance_test[not_close] - distance_grid[not_close]
-        # max_value = values.max()
-        return distance_grid, index_grid
-
-    @staticmethod
-    def find_position_torch_adjusted(distance_field, occupied_positions, x_bounds, y_bounds, steps=100,
-                                     learning_rate=2):
-        device = distance_field.device
-        pos = torch.tensor([np.random.uniform(*x_bounds), np.random.uniform(*y_bounds)], requires_grad=True,
-                           device=device)
-        optimizer = torch.optim.Adam([pos], lr=learning_rate)
-
-        for _ in range(steps):
-            optimizer.zero_grad()
-            clamped_pos = torch.stack([pos[0].clamp(*x_bounds), pos[1].clamp(*y_bounds)])
-            normalized_pos = (clamped_pos - torch.tensor([x_bounds[0], y_bounds[0]], device=device)) / (
-                    torch.tensor([x_bounds[1], y_bounds[1]], device=device) - torch.tensor(
-                [x_bounds[0], y_bounds[0]], device=device))
-
-            # distance = torch.nn.functional.grid_sample(distance_field.unsqueeze(0).unsqueeze(0),
-            #                                            normalized_pos.view(1, 1, 1, 2), padding_mode='border',
-            #                                            align_corners=True).squeeze()
-
-            # x, y = torch.round(normalized_pos * 999)
-            # test_dist = distance_field[x, y]
-
-            actual_distance = torch.cdist(occupied_positions, clamped_pos.unsqueeze(0)).min()
-            # print(
-            # f"Actual Distance: {actual_distance.item()}, Test Distance: {test_dist.item()}, diff: {test_dist.item() - actual_distance.item()}")
-            loss = -actual_distance
-            loss.backward()
-            optimizer.step()
-
-        final_pos = clamped_pos.detach()
-        actual_distance = torch.cdist(occupied_positions, final_pos.unsqueeze(0)).min()
-        return final_pos, actual_distance.item()
-
-    @staticmethod
-    def find_position_from_distance_field(distance_field, index_grid, min_dist):
-
-        valid_pos = torch.where(distance_field > min_dist)
-        ind_range = len(valid_pos[0])
-        if ind_range == 0:
-            return None
-
-        chosen_ind = torch.randint(0, ind_range, (1,))
-        pos = index_grid[valid_pos[0][chosen_ind], valid_pos[1][chosen_ind]]
-
-        return pos
-
-    @staticmethod
-    def try_find_random_pos_for_entity(
-            occupied_positions: Union[torch.Tensor, None],
-            env_index: int,
-            world,
-            min_dist_between_entities: float,
-            x_bounds: Tuple[int, int],
-            y_bounds: Tuple[int, int],
-            num_tries: int = 100,
-            resolution: int = 1000,
-    ):
-        batch_size = world.batch_dim if env_index is None else 1
-        if batch_size > 1:
-            final_pos = torch.zeros((batch_size, 1, 2), device=world.device)
-            for i in range(batch_size):
-                pos = ScenarioUtils.try_find_random_pos_for_entity(
-=======
             epoch += 1
             if epoch > num_tries:
                 print("Failed to find a free position")
@@ -576,17 +432,12 @@
             final_pos = torch.zeros((batch_size, min_dist_between_entities.shape[0], 2), device=world.device)
             for i in range(batch_size):
                 pos = ScenarioUtils.try_find_pos_for_all_obstacles(
->>>>>>> ea20b0e9
                     occupied_positions[i],
                     env_index=i,
                     world=world,
                     min_dist_between_entities=min_dist_between_entities,
                     x_bounds=x_bounds,
                     y_bounds=y_bounds,
-<<<<<<< HEAD
-                    num_tries=num_tries,
-=======
->>>>>>> ea20b0e9
                     resolution=resolution,
                 )
                 if pos is None:
@@ -598,32 +449,6 @@
         distance_field, index_grid = ScenarioUtils.create_distance_field_torch(occupied_positions, x_bounds, y_bounds,
                                                                                resolution=resolution)
 
-<<<<<<< HEAD
-        pos = None
-        epoch = 0
-        while True:
-            proposed_pos = ScenarioUtils.find_position_from_distance_field(distance_field, index_grid,
-                                                                           min_dist_between_entities)
-            if proposed_pos is None:
-                return None
-            proposed_pos = proposed_pos.view(1, 1, 2)
-            if pos is None:
-                pos = proposed_pos
-            if occupied_positions is None or occupied_positions.shape[1] == 0:
-                break
-
-            dist = torch.cdist(occupied_positions, pos)
-            overlaps = torch.any((dist < min_dist_between_entities).squeeze(2), dim=1)
-            if torch.any(overlaps, dim=0):
-                pos[overlaps] = proposed_pos[overlaps]
-            else:
-                break
-            epoch += 1
-            if epoch > num_tries:
-                print("Failed to find a free position")
-                return None
-        return pos
-=======
         pos = torch.zeros(min_dist_between_entities.shape[0], 2, device=world.device)
         for i, min_d in enumerate(min_dist_between_entities):
             
@@ -665,5 +490,4 @@
         # Update the distance field
         distance_field[y_start:y_end, x_start:x_end] = torch.min(distance_field[y_start:y_end, x_start:x_end], new_distances[y_start:y_end, x_start:x_end])
 
-        return distance_field
->>>>>>> ea20b0e9
+        return distance_field